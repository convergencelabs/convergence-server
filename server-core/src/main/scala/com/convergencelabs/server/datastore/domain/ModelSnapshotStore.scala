package com.convergencelabs.server.datastore.domain

import java.time.Instant
import java.util.Date

<<<<<<< HEAD
import scala.collection.JavaConverters._
import scala.collection.immutable.HashMap
=======
>>>>>>> 8203dd63
import scala.util.Try

import com.convergencelabs.server.datastore.AbstractDatabasePersistence
import com.convergencelabs.server.datastore.OrientDBUtil
import com.convergencelabs.server.datastore.domain.mapper.ObjectValueMapper.ODocumentToObjectValue
import com.convergencelabs.server.datastore.domain.mapper.ObjectValueMapper.ObjectValueToODocument
import com.convergencelabs.server.db.DatabaseProvider
import com.convergencelabs.server.domain.model.ModelSnapshot
import com.convergencelabs.server.domain.model.ModelSnapshotMetaData
import com.orientechnologies.orient.core.db.document.ODatabaseDocument
import com.orientechnologies.orient.core.record.impl.ODocument

import grizzled.slf4j.Logging

object ModelSnapshotStore {
  import com.convergencelabs.server.datastore.domain.schema.DomainSchema._

  object Constants {
    val CollectionId = "collectionId"
    val ModelId = "modelId"
  }

  def docToModelSnapshot(doc: ODocument): ModelSnapshot = {
    val dataDoc: ODocument = doc.getProperty(Classes.ModelSnapshot.Fields.Data)
    val data = dataDoc.asObjectValue
    ModelSnapshot(docToModelSnapshotMetaData(doc), data)
  }

  def modelSnapshotToDoc(modelSnapshot: ModelSnapshot, db: ODatabaseDocument): Try[ODocument] = {
    val md = modelSnapshot.metaData
    ModelStore.getModelRid(md.modelId, db).flatMap { modelRid =>
      Try {
        val doc: ODocument = db.newInstance(Classes.ModelSnapshot.ClassName)
        doc.setProperty(Classes.ModelSnapshot.Fields.Model, modelRid)
        doc.setProperty(Classes.ModelSnapshot.Fields.Version, modelSnapshot.metaData.version)
        doc.setProperty(Classes.ModelSnapshot.Fields.Timestamp, new Date(modelSnapshot.metaData.timestamp.toEpochMilli()))
        doc.setProperty(Classes.ModelSnapshot.Fields.Data, modelSnapshot.data.asODocument)
        doc
      }
    }
  }

  def docToModelSnapshotMetaData(doc: ODocument): ModelSnapshotMetaData = {
    val timestamp: java.util.Date = doc.getProperty(Classes.ModelSnapshot.Fields.Timestamp)
    ModelSnapshotMetaData(
      doc.getProperty(Constants.ModelId),
      doc.getProperty(Classes.ModelSnapshot.Fields.Version),
      Instant.ofEpochMilli(timestamp.getTime))
  }
}

/**
 * Manages the persistence of model snapshots.
 *
 * @constructor Creates a new ModelSnapshotStore using the provided database pool.
 * @param dbPool The database pool to use for connections.
 */
class ModelSnapshotStore private[domain] (
  private[this] val dbProvider: DatabaseProvider)
  extends AbstractDatabasePersistence(dbProvider)
  with Logging {

  import ModelSnapshotStore._
  import com.convergencelabs.server.datastore.domain.schema.DomainSchema._

  val AllFields = s"version, timestamp, model.collection.id as collectionId, model.id as modelId, data"
  val MetaDataFields = s"version, timestamp, model.collection.id as collectionId, model.id as modelId"

  /**
   * Creates a new snapshot in the database.  The combination of modelId and
   * version must be unique in the database.
   *
   * @param snapshotData The snapshot to create.
   */
  def createSnapshot(modelSnapshot: ModelSnapshot): Try[Unit] = withDb { db =>
    modelSnapshotToDoc(modelSnapshot, db)
      .flatMap(doc => Try {
        db.save(doc)
        ()
      })
  }

  /**
   * Gets a snapshot for the specified model and version.
   *
   * @param id The model id of the snapshot to get.
   * @param version The version of the snapshot to get.
   *
   * @return Some(SnapshotData) if a snapshot corresponding to the model and
   * version if it exists, or None if it does not.
   */
  def getSnapshot(id: String, version: Long): Try[Option[ModelSnapshot]] = withDb { db =>
    val query = s"SELECT ${AllFields} FROM ModelSnapshot WHERE model.id = :modelId AND version = :version"
    val params = Map(Constants.ModelId -> id, Classes.ModelSnapshot.Fields.Version -> version)
    OrientDBUtil.findDocumentAndMap(db, query, params)(ModelSnapshotStore.docToModelSnapshot(_))
  }

  /**
   * Gets snapshots for the specified model.
   *
   * @param ud The model id of the snapshot to get.
   * @param version The version of the snapshot to get.
   *
   * @return Some(SnapshotData) if a snapshot corresponding to the model and
   * version if it exists, or None if it does not.
   */
<<<<<<< HEAD
  def getSnapshots(id: String): Try[List[ModelSnapshot]] = tryWithDb { db =>
    val queryString =
      s"""SELECT ${AllFields}
        |FROM ModelSnapshot
        |WHERE
        |  model.id = :modelId""".stripMargin

    val query = new OSQLSynchQuery[ODocument](queryString)
    val params = HashMap(
      ModelId -> id)

    val result: JavaList[ODocument] = db.command(query).execute(params.asJava)
    result.asScala.toList map { ModelSnapshotStore.docToModelSnapshot(_) }
=======
  def getSnapshots(id: String): Try[List[ModelSnapshot]] = withDb { db =>
    val query = s"SELECT ${AllFields} FROM ModelSnapshot WHERE model.id = :modelId"
    val params = Map(Constants.ModelId -> id)
    OrientDBUtil.queryAndMap(db, query, params)(docToModelSnapshot(_))
>>>>>>> 8203dd63
  }

  /////////////////////////////////////////////////////////////////////////////
  // Meta Data
  /////////////////////////////////////////////////////////////////////////////

  /**
   * Gets a listing of all snapshot meta data for a given model.  The results
   * are sorted in ascending order by version.
   *
   * @param id The id of the model to get the meta data for.
   * @param limit The maximum number of results to return.  If None, then all results are returned.
   * @param offset The offset into the result list.  If None, the default is 0.
   *
   * @return A list of (paged) meta data for the specified model.
   */
  def getSnapshotMetaDataForModel(
    id: String,
    limit: Option[Int],
    offset: Option[Int]): Try[List[ModelSnapshotMetaData]] = withDb { db =>
    val baseQuery =
      s"""SELECT ${MetaDataFields}
        |FROM ModelSnapshot
        |WHERE
        |  model.id = :modelId
        |ORDER BY version ASC""".stripMargin
    val query = OrientDBUtil.buildPagedQuery(baseQuery, limit, offset)
    val params = Map(Constants.ModelId -> id)
    OrientDBUtil.queryAndMap(db, query, params)(docToModelSnapshotMetaData(_))
  }

  /**
   * Gets a listing of all snapshot meta data for a given model within time bounds.  The results
   * are sorted in ascending order by version.
   *
   * @param id The id of the model to get the meta data for.
   * @param startTime The lower time bound (defaults to the unix epoc)
   * @param endTime The upper time bound (defaults to now)
   * @param limit The maximum number of results to return.  If None, then all results are returned.
   * @param offset The offest into the result list.  If None, the default is 0.
   *
   * @return A list of (paged) meta data for the specified model.
   */
  def getSnapshotMetaDataForModelByTime(
    id: String,
    startTime: Option[Long],
    endTime: Option[Long],
    limit: Option[Int],
    offset: Option[Int]): Try[List[ModelSnapshotMetaData]] = withDb { db =>
    val baseQuery =
      s"""SELECT ${MetaDataFields}
        |FROM ModelSnapshot
        |WHERE
        |  model.id = :modelId AND
        |  timestamp BETWEEN :startTime AND :endTime
        |ORDER BY version ASC""".stripMargin

    val query = OrientDBUtil.buildPagedQuery(baseQuery, limit, offset)
    val params = Map(
      Constants.ModelId -> id,
      "startTime" -> new java.util.Date(startTime.getOrElse(0L)),
      "endTime" -> new java.util.Date(endTime.getOrElse(Long.MaxValue)))
    OrientDBUtil.queryAndMap(db, query, params)(docToModelSnapshotMetaData(_))
  }

  /**
   * Returns the most recent snapshot meta data for the specified model.
   *
   * @param id The id of the model to get the latest snapshot meta data for.
   *
   * @return the latest snapshot (by version) of the specified model, or None
   * if no snapshots for that model exist.
   */
  def getLatestSnapshotMetaDataForModel(id: String): Try[Option[ModelSnapshotMetaData]] = withDb { db =>
    val query =
      s"""SELECT ${MetaDataFields}
        |FROM ModelSnapshot
        |WHERE
        |  model.id = :modelId
        |ORDER BY version DESC LIMIT 1""".stripMargin
    val params = Map(Constants.ModelId -> id)
    OrientDBUtil.findDocumentAndMap(db, query, params)(docToModelSnapshotMetaData(_))
  }

  def getClosestSnapshotByVersion(id: String, version: Long): Try[Option[ModelSnapshot]] = withDb { db =>
    val query =
      s"""SELECT
        |  abs($$current.version - $version) as abs_delta,
        |  $$current.version - $version as delta,
        |  ${AllFields}
        |FROM ModelSnapshot
        |WHERE
        |  model.id = :modelId
        |ORDER BY
        |  abs_delta ASC,
        |  delta DESC
        |LIMIT 1""".stripMargin
    val params = Map(Constants.ModelId -> id, Classes.ModelSnapshot.Fields.Version -> version)
    OrientDBUtil.findDocumentAndMap(db, query, params)(docToModelSnapshot(_))
  }

  /////////////////////////////////////////////////////////////////////////////
  // Removal
  /////////////////////////////////////////////////////////////////////////////

  /**
   * Removes a snapshot for a model at a specific version.
   *
   * @param id The id of the model to delete the snapshot for.
   * @param version The version of the snapshot to delete.
   */
  def removeSnapshot(id: String, version: Long): Try[Unit] = withDb { db =>
    val command = "DELETE FROM ModelSnapshot WHERE model.id = :modelId AND version = :version"
    val params = Map(Constants.ModelId -> id, Classes.ModelSnapshot.Fields.Version -> version)
    OrientDBUtil.mutateOneDocument(db, command, params)
  }

  /**
   * Removes all snapshots for a model.
   *
   * @param id The id of the model to delete all snapshots for.
   */
  def removeAllSnapshotsForModel(id: String): Try[Unit] = withDb { db =>
    val command = "DELETE FROM ModelSnapshot WHERE model.id = :modelId"
    val params = Map(Constants.ModelId -> id)
    OrientDBUtil.command(db, command, params).map(_ => ())
  }

  /**
   * Removes all snapshot for all models in a collection.
   *
   * @param collectionId The collection id of the collection to remove snapshots for.
   */
  def removeAllSnapshotsForCollection(collectionId: String): Try[Unit] = withDb { db =>
    val command = "DELETE FROM ModelSnapshot WHERE model.collection.id = :collectionId"
    val params = Map(Constants.CollectionId -> collectionId)
    OrientDBUtil.command(db, command, params).map(_ => ())
  }
}<|MERGE_RESOLUTION|>--- conflicted
+++ resolved
@@ -3,11 +3,6 @@
 import java.time.Instant
 import java.util.Date
 
-<<<<<<< HEAD
-import scala.collection.JavaConverters._
-import scala.collection.immutable.HashMap
-=======
->>>>>>> 8203dd63
 import scala.util.Try
 
 import com.convergencelabs.server.datastore.AbstractDatabasePersistence
@@ -114,26 +109,10 @@
    * @return Some(SnapshotData) if a snapshot corresponding to the model and
    * version if it exists, or None if it does not.
    */
-<<<<<<< HEAD
-  def getSnapshots(id: String): Try[List[ModelSnapshot]] = tryWithDb { db =>
-    val queryString =
-      s"""SELECT ${AllFields}
-        |FROM ModelSnapshot
-        |WHERE
-        |  model.id = :modelId""".stripMargin
-
-    val query = new OSQLSynchQuery[ODocument](queryString)
-    val params = HashMap(
-      ModelId -> id)
-
-    val result: JavaList[ODocument] = db.command(query).execute(params.asJava)
-    result.asScala.toList map { ModelSnapshotStore.docToModelSnapshot(_) }
-=======
   def getSnapshots(id: String): Try[List[ModelSnapshot]] = withDb { db =>
     val query = s"SELECT ${AllFields} FROM ModelSnapshot WHERE model.id = :modelId"
     val params = Map(Constants.ModelId -> id)
     OrientDBUtil.queryAndMap(db, query, params)(docToModelSnapshot(_))
->>>>>>> 8203dd63
   }
 
   /////////////////////////////////////////////////////////////////////////////
