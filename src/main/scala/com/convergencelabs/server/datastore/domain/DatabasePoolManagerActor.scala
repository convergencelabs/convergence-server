package com.convergencelabs.server.datastore.domain

import akka.actor.Props
import akka.actor.Actor
import akka.actor.ActorLogging
import akka.actor.ActorRef
import com.convergencelabs.server.domain.DomainFqn
import com.orientechnologies.orient.core.db.OPartitionedDatabasePool
import com.convergencelabs.server.domain.DomainFqn
import akka.actor.Terminated
import scala.util.Try
import scala.util.Success
import scala.util.Failure
import akka.actor.actorRef2Scala
import com.convergencelabs.server.datastore.DomainConfigurationStore
import akka.actor.ActorPath
import akka.util.Timeout
import java.util.concurrent.TimeUnit
import akka.pattern.Patterns
import scala.concurrent.Await
import scala.concurrent.duration.FiniteDuration
import akka.actor.ActorContext

object DomainPersistenceManagerActor {
  val RelativePath = "DomainPersistenceManagerActor"

  def props(
    domainConfigStore: DomainConfigurationStore): Props = Props(
    new DomainPersistenceManagerActor(domainConfigStore))

  def getLocalInstancePath(requestor: ActorPath): ActorPath = {
    requestor.root / "user" / RelativePath
  }

  def getPersistenceProvider(requestor: ActorRef, context: ActorContext, domainFqn: DomainFqn): DomainPersistenceProvider = {
    val path = DomainPersistenceManagerActor.getLocalInstancePath(requestor.path)
    val selection = context.actorSelection(path)

    val message = AcquireDomainPersistence(domainFqn)
    val timeout = Timeout(2, TimeUnit.SECONDS)
    val f = Patterns.ask(selection, message, timeout).mapTo[DomainPersistenceResponse]
    val result = Await.result(f, FiniteDuration(2, TimeUnit.SECONDS))

    result match {
      case PersistenceProviderReference(persistenceProvider) => persistenceProvider
      case PersistenceProviderUnavailable                    => throw new RuntimeException()
    }
  }
}

class DomainPersistenceManagerActor(domainConfigStore: DomainConfigurationStore) extends Actor with ActorLogging {

  private[this] var refernceCounts = Map[DomainFqn, Int]()
  private[this] var providers = Map[DomainFqn, DomainPersistenceProvider]()
  private[this] var providersByActor = Map[ActorRef, List[DomainFqn]]()

  def receive = {
    case AcquireDomainPersistence(domainFqn) => onAcquire(domainFqn)
    case ReleaseDomainPersistence(domainFqn) => onRelease(domainFqn)
    case Terminated(actor)                   => onActorDeath(actor)
  }

  private[this] def onAcquire(domainFqn: DomainFqn): Unit = {
    val p = providers.get(domainFqn) match {
      case Some(provider) => Success(provider)
      case None           => createProvider(domainFqn)
    }

    p match {
      case Success(provider) => {
        val newCount = refernceCounts.getOrElse(domainFqn, 0) + 1
        refernceCounts = refernceCounts + (domainFqn -> newCount)

        val newProviders = providersByActor.getOrElse(sender, List()) :+ domainFqn
        providersByActor = providersByActor + (sender -> newProviders)

        if (newProviders.length == 1) {
          // First time registered.  Watch this actor.
          context.watch(sender)
        }

        sender ! PersistenceProviderReference(provider)
      }
      case Failure(cause) => {
        sender ! PersistenceProviderUnavailable
      }
    }
  }

  private[this] def onRelease(domainFqn: DomainFqn): Unit = {
    decrementCount(domainFqn)

    val acquiredProviders = providersByActor.get(sender)
    if (acquiredProviders.isDefined) {
      val pools = acquiredProviders.get
      val newPools = pools diff List(domainFqn)

      if (newPools.length == 0) {
        providersByActor = providersByActor - sender
        // This actor no longer has any connections open.
        context.unwatch(sender)
      } else {
        providersByActor = providersByActor + (sender -> newPools)
      }
    }
  }

  private[this] def onActorDeath(actor: ActorRef): Unit = {
    val acquiredProviders = providersByActor.get(sender)
    if (acquiredProviders.isDefined) {

      acquiredProviders.get foreach (domainFqn => {
        decrementCount(domainFqn)
      })

      providersByActor = providersByActor - sender
      context.unwatch(sender)
    }
  }

  private[this] def decrementCount(domainFqn: DomainFqn): Unit = {
    val currentCount = refernceCounts.get(domainFqn)
    if (currentCount.isDefined) {
      val newCount = currentCount.get - 1

      if (newCount == 0) {
        shutdownPool(domainFqn)
      } else {
        // decrement
        refernceCounts = refernceCounts + (domainFqn -> newCount)
      }
    }
  }

  private[this] def createProvider(domainFqn: DomainFqn): Try[DomainPersistenceProvider] = Try({
    val config = domainConfigStore.getDomainConfig(domainFqn)
<<<<<<< HEAD
    // handle the option
    val DomainDatabaseConfig(uri, username, password) = config.get.dbConfig
    val pool = new OPartitionedDatabasePool(uri, username, password)
    new DomainPersistenceProvider(pool)
=======
    config match {
      //TODO:  Need Uri
      case Some(domainConfig) => 
        new DomainPersistenceProvider(new OPartitionedDatabasePool("uri", domainConfig.dbUsername, domainConfig.dbPassword))
      case None => ???
    }
>>>>>>> dfed4013
  })

  private[this] def shutdownPool(domainFqn: DomainFqn): Unit = {
    providers.get(domainFqn) match {
      case Some(provider) => {
        providers = providers - domainFqn
        provider.dbPool.close();
      }
      case None => {
        log.warning("Attempted to shutdown a persistence provider that was not open.")
      }
    }
  }
}

case class AcquireDomainPersistence(domainFqn: DomainFqn)
case class ReleaseDomainPersistence(domainFqn: DomainFqn)

sealed trait DomainPersistenceResponse
case class PersistenceProviderReference(persistenceProvider: DomainPersistenceProvider) extends DomainPersistenceResponse
case object PersistenceProviderUnavailable extends DomainPersistenceResponse<|MERGE_RESOLUTION|>--- conflicted
+++ resolved
@@ -134,19 +134,12 @@
 
   private[this] def createProvider(domainFqn: DomainFqn): Try[DomainPersistenceProvider] = Try({
     val config = domainConfigStore.getDomainConfig(domainFqn)
-<<<<<<< HEAD
-    // handle the option
-    val DomainDatabaseConfig(uri, username, password) = config.get.dbConfig
-    val pool = new OPartitionedDatabasePool(uri, username, password)
-    new DomainPersistenceProvider(pool)
-=======
     config match {
       //TODO:  Need Uri
       case Some(domainConfig) => 
         new DomainPersistenceProvider(new OPartitionedDatabasePool("uri", domainConfig.dbUsername, domainConfig.dbPassword))
-      case None => ???
+      case None => ??? // FIXME actually throw an exception here. 
     }
->>>>>>> dfed4013
   })
 
   private[this] def shutdownPool(domainFqn: DomainFqn): Unit = {
