# convergence-server

<<<<<<< HEAD
This project contains the following sub projects:

  * **server-core**: The main server code project
  * **server-tools**: Contains tools used by developers working with the server.
  * **server-testkit**: Utilities that facilitate testing of the server.
=======
This is the main repository for the Convergence Backend Server.  The server is developed primarily in Scala and leverages OrientDB and Akka as major frameworks.

## Development Requirements

 1. Java 8
 2. Scala 2.11.7 - http://www.scala-lang.org/download/
 3. SBT 13.8 - http://www.scala-sbt.org/
 

## Development Server

A development version of the server can be deployed for use in development of the client and / or simple application.  The test server contains an embedded database.  The test server can be build as either a folder with a shell / batch file or as a docker container.  

### Test Server Folder
The test-server folder is built using sbt-pack.

```bash
$ sbt pack
```

The server will be deployed to target/pack.

### Docker Container
You will need to install docker.  If you are on linux, everything should be straightforward.  If you are on windows or linux, you will likely need to run the following commands from the docker shell, so that the appropriate environment variable will be set.  Then run:

```bash
$ sbt docker
```

The docker container will be named "com.convergencelabs/convergence-server".  You can run it as follows:

```bash
docker run -p 8080:8080 com.convergencelabs/convergence-server
```

The -p 8080:8080 links the port on the localhost to the port 8080 in the container.  If you are running on OSX or Windows, you will be running docker in a VM that has an ip address other than local host.  The container will then be running on some other IP.

>>>>>>> 5eed104b
<|MERGE_RESOLUTION|>--- conflicted
+++ resolved
@@ -1,13 +1,9 @@
 # convergence-server
-
-<<<<<<< HEAD
-This project contains the following sub projects:
+This is the main repository for the Convergence Backend Server.  The server is developed primarily in Scala and leverages OrientDB and Akka as major frameworks. The project contains the following sub projects:
 
   * **server-core**: The main server code project
   * **server-tools**: Contains tools used by developers working with the server.
   * **server-testkit**: Utilities that facilitate testing of the server.
-=======
-This is the main repository for the Convergence Backend Server.  The server is developed primarily in Scala and leverages OrientDB and Akka as major frameworks.
 
 ## Development Requirements
 
@@ -42,6 +38,4 @@
 docker run -p 8080:8080 com.convergencelabs/convergence-server
 ```
 
-The -p 8080:8080 links the port on the localhost to the port 8080 in the container.  If you are running on OSX or Windows, you will be running docker in a VM that has an ip address other than local host.  The container will then be running on some other IP.
-
->>>>>>> 5eed104b
+The -p 8080:8080 links the port on the localhost to the port 8080 in the container.  If you are running on OSX or Windows, you will be running docker in a VM that has an ip address other than local host.  The container will then be running on some other IP.